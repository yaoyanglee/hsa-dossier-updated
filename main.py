import os
import os
import time
import hashlib
import logging
import configparser

from utils.table import azure_table_client

from utils.table import azure_table_client
from text_processor import text_processor_run
from image_processor import image_processor_run
from blob_processor import blob_processor_run
from answer_generator_new import AnswerGenerator
from report_generator_new import ReportGenerator


# --- Configure logger ---
# Create a named logger
logger = logging.getLogger(__name__)

# Configure the logger
logger.setLevel(logging.INFO)
handler = logging.StreamHandler()
formatter = logging.Formatter("%(asctime)s - %(levelname)s - %(message)s")
handler.setFormatter(formatter)
logger.addHandler(handler)


class Dossier:
    def __init__(self, table_name="docmap"):
        config = configparser.ConfigParser()
        config.read("config.prop")
        azure_hsa_store_config = config["azure_hsa_store"]

        self.account_name = azure_hsa_store_config["account_name"]
        self.account_key = azure_hsa_store_config["account_key"]

        self.azure_table_client = azure_table_client
        self.table_name = table_name
        azure_table_client.create_table_if_not_exists(self.table_name)
        self.project_name, self.clean_project_name = self.get_project_names(
            "docs/")
        # print("Clean project name: ", self.clean_project_name)
        # print("Project name: ", self.project_name)

        # Check if table exists and creates a table if necessary

    # Helper function/s

    def get_project_names(self, dir):
        '''
        Given the directory containing the projects for executing the workflow, read the available project & allow user selection.

        Parameters:
            dir (str): relative path of the folder containing the different project folders

        Returns:
            str: The name of the project selected by the user
            str: The name of the project selected by the user in lowercase and spaces replaced with "_"
        '''
        folders = [name for name in os.listdir(
            dir) if os.path.isdir(os.path.join(dir, name))]

        if not folders:
            print("No projects available.")
            return None

        print("Select a project:")
        for i, folder in enumerate(folders, 1):  # Start index from 1
            print(f"{i}. {folder}")

        while True:
            try:
                choice = int(input("Enter the project of your choice: "))
                if 1 <= choice <= len(folders):
                    # Return selected folder
                    return folders[choice - 1], folders[choice - 1].lower().replace(" ", "_")
                else:
                    print("Invalid choice. Please select a number from the list.")
            except ValueError:
                print("Invalid input. Please enter a number.")

    def hash_document_name(self, doc_name):
        """
        Generates a SHA-256 hash for the document name and truncates it to 8 characters for brevity.

        Parameters:
            doc_name (str): The document name to be hashed.

        Returns:
            str: The first 8 characters of the SHA-256 hash of the document name.
        """
        return hashlib.sha256(doc_name.encode('utf-8')).hexdigest()[:8]

    def insert_data_with_check(self, table_name, project_name, hashed_doc_name, doc_name):
        """
        Checks if a document with the given hash already exists in the specified table before inserting.

        The function retrieves existing data using the project name and document hash. If the data does
        not already exist, it inserts the new document data into the table. If the data already exists,
        it logs a message and skips the insertion.

        Parameters:
            table_name (str): The name of the table to check and insert the document data.
            project_name (str): The name of the project associated with the document.
            hashed_doc_name (str): The SHA-256 hash of the document name used for checking existence.
            doc_name (str): The original document name to be inserted if the hash does not exist.

        Returns:
            None: The function does not return a value but performs an insert or logs a message.
        """

        existing_data = self.azure_table_client.retrieve_by_hashed_doc_name(
            table_name, project_name, hashed_doc_name)

        if not existing_data:  # If data doesn't exist
            self.azure_table_client.insert_data(
                table_name, project_name, hashed_doc_name, doc_name)
        else:
            self.azure_table_client.logger.info(
                f"Data with hash value '{hashed_doc_name}' already exists. Skipping insert.")

    def workflow_setup(self):
        '''
        Set ups the workflow by creating the azure table docmap if not present.
        Inserts the document name and hash name reference into the created azure table, docmap.

        Parameters:
            None

        Returns:
            None: This function performs an insertion into the azure table
        '''

        # Retrieving all the file names in the folder.
        docs_directory = "docs/"
        # Get all PDF files from the directory
        pdf_files = [
            os.path.join(root, file)
            for root, _, files in os.walk(docs_directory)
            for file in files if file.endswith(".pdf")
        ]

        pdf_files = [
            file for file in pdf_files if f"docs/{self.project_name}\\" in file]

        # print("PDF Files: ", pdf_files)
        # print("Len PDF Files: ", len(pdf_files))

        if not pdf_files:
            logger.info("No PDF files found in the directory.")
        else:
            for filepath in pdf_files:
                filepath_parts = filepath.split(os.sep)
                filename, _ = os.path.splitext(filepath_parts[-1])
                filename = filename.lower().replace(" ", "_")
                folder_name = filepath_parts[-3]

                hashed_filename = self.hash_document_name(filename)
                # print("Path parts: ", folder_name)
                # print("Filename: ", filename)
                # print("Hashed filename: ", hashed_filename)

                self.insert_data_with_check(
                    self.table_name, self.clean_project_name, hashed_filename, filename)

            return pdf_files

    def text_processor(self, project_files):
        text_processor_run(project_files)

    def image_processor(self, project_name):
        image_processor_run(project_name)

    def blob_processor(self):
        blob_processor_run()

    def answer_generator(self):
        ans_generator = AnswerGenerator(self.clean_project_name)
        ans_generator.answer_generator_run()

    def report_generator(self):
        report_generator = ReportGenerator()
        report_generator.generate_report_run()

    def run_workflow(self):
        start_time = time.time()

        logger.info(
            f"Inserting filename to hashed filename reference into Azure Table: {self.table_name}")
        project_pdf_files = self.workflow_setup()
        # print("Project PDF files: ", project_pdf_files)
        # print("Len Project PDF files: ", len(project_pdf_files))
        logger.info("Set up complete\n")

        logger.info("Starting workflow...")
<<<<<<< HEAD
        # logger.info("Step 1: Running text processor...\n")
        # self.text_processor(project_pdf_files)
        # logger.info("Text processing complete. Moving to image processing.\n")
=======
        logger.info("Step 1: Running text processor...\n")
        self.text_processor(project_pdf_files)
        logger.info("Text processing complete. Moving to image processing.\n")
>>>>>>> ce0f2a46

        print("Step 2: Running image processor...")
        self.image_processor(self.project_name)
        print("Image processing complete. Moving to blob processing.\n")

        # logger.info("Step 3: Running blob processor...")
        # self.blob_processor()
        # logger.info("Blob processing complete. Moving to answer generation.\n")

        # logger.info("Step 4: Running answer generator...")
        # self.answer_generator()
        # logger.info(
        #     "Answer generation complete. Moving to report generation.\n")

        # logger.info("Step 5: Running report generator...")
        # self.report_generator()
        # logger.info("Report generation complete. Workflow finished!\n")

        end_time = time.time()
        elapsed_time = end_time - start_time
        hours, rem = divmod(elapsed_time, 3600)
        minutes, seconds = divmod(rem, 60)
        logger.info(
            f"Total execution time: {int(hours)} hrs {int(minutes)} mins {seconds:.2f} secs")


if __name__ == "__main__":
    # app = Dossier("hologic_genius_ai_detection")
    app = Dossier()
    app.run_workflow()<|MERGE_RESOLUTION|>--- conflicted
+++ resolved
@@ -195,15 +195,9 @@
         logger.info("Set up complete\n")
 
         logger.info("Starting workflow...")
-<<<<<<< HEAD
-        # logger.info("Step 1: Running text processor...\n")
-        # self.text_processor(project_pdf_files)
-        # logger.info("Text processing complete. Moving to image processing.\n")
-=======
         logger.info("Step 1: Running text processor...\n")
         self.text_processor(project_pdf_files)
         logger.info("Text processing complete. Moving to image processing.\n")
->>>>>>> ce0f2a46
 
         print("Step 2: Running image processor...")
         self.image_processor(self.project_name)
